--- conflicted
+++ resolved
@@ -30,14 +30,13 @@
             self.api.survey.list_questions(self.survey_id_invalid)
         self.assertIn("Error: Invalid survey ID", ctx.exception.message)
 
-<<<<<<< HEAD
     def test_delete_survey_success(self):
         """ Deleting a Survey should return status OK. """
         s = 'tests/fixtures/a_rather_interesting_questionnaire_for_testing.lss'
         new_survey_id = self.api.survey.import_survey(s, new_name='delete_me')
         result = self.api.survey.delete_survey(new_survey_id)
         self.assertEqual("OK", result["status"])
-=======
+
     def test_export_responses_success_different_document_types(self):
         """ Should return requested file as base64 encoded string. """
         for extension in ['pdf', 'csv', 'xls', 'doc', 'json']:
@@ -45,5 +44,4 @@
                                                       document_type=extension)
             self.assertIs(type(result), str)
 
-    # TODO: add tests for other parameters
->>>>>>> 325b199c
+    # TODO: add tests for other parameters of export_responses
